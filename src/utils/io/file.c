--- conflicted
+++ resolved
@@ -193,55 +193,7 @@
 
   return (size_t)bytes_read;
 }
-#elif defined TAU_OS_LINUX
-
-<<<<<<< HEAD
-  bool file_is_directory(path_t* UNUSED(path)) {
-    return false;
-  }
-
-  bool file_is_regular_file(path_t* UNUSED(path)) {
-    return false;
-  }
-
-  bool file_is_block_file(path_t* UNUSED(path)) {
-    return false;
-  }
-
-  bool file_is_character_file(path_t* UNUSED(path)) {
-    return false;
-  }
-
-  bool file_is_pipe(path_t* UNUSED(path)) {
-    return false;
-  }
-
-  bool file_is_socket(path_t* UNUSED(path)) {
-    return false;
-  }
-
-  bool file_is_symlink(path_t* UNUSED(path)) {
-    return false;
-  }
-
-  bool file_exists(path_t* UNUSED(path)) {
-    return false;
-  }
-
-  bool file_empty(path_t* UNUSED(path)) {
-    return false;
-  }
-
-  size_t file_size(path_t* UNUSED(path)) {
-    return 0;
-  }
-
-  size_t file_read(path_t* UNUSED(path), char* UNUSED(buf), size_t UNUSED(len)) {
-    return 0;
-  }
-  
-  
-=======
+
 #elif TAU_OS_LINUX
 
 bool file_is_directory(path_t* UNUSED(path))
@@ -310,7 +262,6 @@
   return 0;
 }
 
->>>>>>> 6e9f988b
 #else
 //# error "File operations are not implemented for operating system!"
 #endif