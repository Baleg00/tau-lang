--- conflicted
+++ resolved
@@ -408,56 +408,14 @@
   vector_clear(cmd->env);
 }
 
-<<<<<<< HEAD
-#elif defined TAU_OS_LINUX
-
-command_t* command_init(const char* UNUSED(prog)) {
+#elif TAU_OS_LINUX
+
+command_t* command_init(const char* UNUSED(prog))
+{
+  UNREACHABLE();
   return NULL;
 }
 
-void command_free(command_t* UNUSED(cmd)) {
-
-}
-
-void command_add_arg(command_t* UNUSED(cmd), const char* UNUSED(arg)) {
-  
-}
-
-void command_set_cwd(command_t* UNUSED(cmd), const char* UNUSED(cwd)) {
-
-}
-
-void command_add_env(command_t* UNUSED(cmd), const char* UNUSED(key), const char* UNUSED(value)) {
-
-}
-
-void command_set_stdin(command_t* UNUSED(cmd), FILE* UNUSED(stream)) {
-
-}
-
-void command_set_stdout(command_t* UNUSED(cmd), FILE* UNUSED(stream)) {
-
-}
-
-void command_set_stderr(command_t* UNUSED(cmd), FILE* UNUSED(stream)) {
-
-}
-
-int command_run(command_t* UNUSED(cmd)) {
-  return 0;
-}
-
-void command_reset(command_t* UNUSED(cmd)) {
-
-=======
-#elif TAU_OS_LINUX
-
-command_t* command_init(const char* UNUSED(prog))
-{
-  UNREACHABLE();
-  return NULL;
-}
-
 void command_free(command_t* UNUSED(cmd))
 {
   UNREACHABLE();
@@ -502,7 +460,6 @@
 void command_reset(command_t* UNUSED(cmd))
 {
   UNREACHABLE();
->>>>>>> 6e9f988b
 }
 
 #else
