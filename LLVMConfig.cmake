--- conflicted
+++ resolved
@@ -14,30 +14,6 @@
 link_directories(${LLVM_LIBRARY_DIRS})
 add_definitions(${LLVM_DEFINITIONS})
 
-<<<<<<< HEAD
-# Map LLVM components to corresponding library names and store them in the _LLVM_LIBRARIES variable.
-#llvm_map_components_to_libnames(_LLVM_LIBRARIES
-#  support
-#  core
-#  irreader
-#  executionengine
-#  jitlink
-#  mcjit
-#  exegesisx86
-#  x86targetmca
-#  x86codegen
-#  x86disassembler
-#  x86asmparser
-#  x86desc
-#  x86info
-#  passes
-#)
-
-
-# Store the list of LLVM libraries in a global property for later use.
-#set_property(GLOBAL PROPERTY LLVM_LIBRARIES_PROPERTY ${_LLVM_LIBRARIES})
-#message(VERBOSE "LLVM Libraries: ${_LLVM_LIBRARIES}")
-=======
 # List of required LLVM components.
 set(TAU_LLVM_COMPONENTS
     support
@@ -60,5 +36,4 @@
 # If TAU_LLVM_SHARED is ON, LLVM shared library will be used for linking.
 # Otherwise, static libraries will be used.
 option(TAU_LLVM_SHARED "Link to LLVM shared library." OFF)
-message(VERBOSE "Use LLVM shared library: ${TAU_LLVM_SHARED}")
->>>>>>> 6e9f988b
+message(VERBOSE "Use LLVM shared library: ${TAU_LLVM_SHARED}")